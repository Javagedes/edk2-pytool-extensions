--- conflicted
+++ resolved
@@ -79,7 +79,6 @@
         self.verify = args.verify
         self.PlatformBuilder.RetrievePlatformCommandLineOptions(args)
 
-<<<<<<< HEAD
     def AddParserEpilog(self) -> str:
         """Adds an epilog to the end of the argument parser when displaying help information.
 
@@ -107,7 +106,7 @@
             custom_epilog += '\n\n'
 
         return custom_epilog + epilog
-=======
+
     def GetVerifyCheckRequired(self) -> bool:
         """Will call self_describing_environment.VerifyEnvironment if this returns True.
 
@@ -120,7 +119,6 @@
         if not self.verify:
             logging.warning("Skipping Environment Verification. Unexpected results may occur.")
         return self.verify
->>>>>>> 472102d0
 
     def GetSettingsClass(self):
         """Returns the BuildSettingsManager class.
